.. py:currentmodule:: lsst.ts.ofc

.. _lsst.ts.ofc-version_history:

##################
Version History
##################

<<<<<<< HEAD
.. _lsst.ts.ofc-2.2.0:

v2.2.0
======

* Added derotation of ts_wep zernike estimates to deal with rotation of the sensor.
* Added ability to evaluate sensitivity matrix and intrinsic zernikes at the rotated field position.
    * Added double zernikes sensitivity matrix for lsst and comcam.
    * Added double zernikes intrinsic zernikes for lsst and comcam.
* Policy folder was simplified since lsstfam and lsst share all double zernike files. 
* Added scripts to generate sensitivity matrix and intrinsic files from batoid package.
=======
.. _lsst.ts.ofc-2.1.1:

v2.1.1
======

* Update pre-commit hooks with ruff.
>>>>>>> 4040fc42

.. _lsst.ts.ofc-2.1.0:

v2.1.0
======

* Update setup configuration files, remove flake8.

.. _lsst.ts.ofc-2.0.9:

v2.0.9
======

* Create additional default factories for BaseOFCData.

.. _lsst.ts.ofc-2.0.8:

v2.0.8
======

* Run black v23.1.0.
* Update Jenkinsfile.

.. _lsst.ts.ofc-2.0.7:

v2.0.7
======

* Update Jenkinsfile, posting to aos-builds.

.. _lsst.ts.ofc-2.0.6:

v2.0.6
======

* Added documentation link to the README.

.. _lsst.ts.ofc-2.0.5:

v2.0.5
======

* Format with Black v22.3.0.

.. _lsst.ts.ofc-2.0.4:

v2.0.4
======

* Update LSSTCam sensor names.

.. _lsst.ts.ofc-2.0.3:

v2.0.3
======

* Fix `setup.cfg` to support conda versioning.

.. _lsst.ts.ofc-2.0.2:

v2.0.2
======

* ``OFC.get_correction()`` should give the aggregated degree of freedom (DOF).
* Remove the out-of-date documents: *content.rst*, *ctrlIntfClass.uml*, and *ofcClass.uml*.

.. _lsst.ts.ofc-2.0.1:

v2.0.1
======

* Put the **delta** in ``BaseOFCData`` to be property.

.. _lsst.ts.ofc-2.0.0:

v2.0.0
======

Major refactor of ofc code.

* The code was reorganized so that the main user-interface class (previously ``OFCCalculation``, now just ``OFC``) is at the top level of the package.
* The ``OFC`` class is no longer subclassed for the different instruments, since the behavior was the same in all cases.
* Document the control algorithm for OFC in rst from Confluence
* Document the camera rotation degree of freedom in rst from Confluence
* General improvements in documentation.

Data handling
-------------

All data is now handled by a two container classes, ``BaseOFCData`` and ``OFCData``, which is shared between all the other classes that require data access.
Most of the data is defined in-line, instead of reading them from files.
The data that is read from files are the ones for the instruments.
This is handled in the background when the user sets the "name" attribute in an instance of OFCData.
All data is read at once and stored in memory to avoid unnecessary IO during computation.
In the future we may consider adding more data protection and data parsing capabilities, but I think this will work fine for this first iteration.

Corrections
-----------

Corrections is now handled by a single class.

Removed WEP dependency
----------------------

OFC now does not depend on WEP anymore.
The dependency was mostly on enumerations for filter names and other things that mapped to string/filenames.
These where all replaced by true strings.
The advantage is that OFC is no longer tied to that particular use cases, if the user can provide configuration files that matches the input they can use it with WEP without any code changes.

Controller and State Estimator
------------------------------

The core classes where previously called `OptCtrl` and `OptStateEsti`.
They were renamed `OFCController` and `StateEstimator`.


.. _lsst.ts.ofc-1.3.7:

v1.3.7
======

* Build and upload documentation as part of the CI job.
* Use develop-env image for the CI job, due to the need of java to build the documentation.
* Disable concurrent builds.
* Improve error message in `OptStateEsti._getMatA`

.. _lsst.ts.ofc-1.3.6:

v1.3.6
======

* Unify the line ending to LF.

.. _lsst.ts.ofc-1.3.5:

v1.3.5
======

* Use the latest **ts_wep** that removes the dependency of ``sims`` package.

.. _lsst.ts.ofc-1.3.4:

v1.3.4
======

* Use the ``sims_w_2020_38``.

.. _lsst.ts.ofc-1.3.3:

v1.3.3
======

* Use the ``sims_w_2020_36``.
* Support the LSST full-array mode (FAM) by adding the **OFCCalculationOfLsstFam** class.

.. _lsst.ts.ofc-1.3.2:

v1.3.2
======

* Update the sensitivity matrix and M2 force file.
* This unifies the corrdinate system of M1M3 and M2 in FEA model.
* Test the ``sims_w_2020_28``.

.. _lsst.ts.ofc-1.3.1:

v1.3.1
======

* Reformat the code by ``black``.
* Add the ``black`` check to ``.githooks``.
* Ignore ``flake8`` check of E203 ans W503 for the ``black``.
* Use the ``sims_w_2020_21``.
* Fix the hexapod rotation matrix.

.. _lsst.ts.ofc-1.3.0:

v1.3.0
======

* Adds parameter to specify values of state 0 DoF (M2 & Camera hexapod positions, M1M3 & M2 bending modes).

.. _lsst.ts.ofc-1.2.6:

v1.2.6
======

* Use ``sims_w_2020_15``.
* Update the bending mode files.
* Update **optiPSSN.yaml** for the new penality values.
* Update **OptCtrlDataDecorator** class to use **BendModeToForce** to get the bending mode.
* Update the rotation matrix of mirror in **CamRot** class.
* Remove the bending mode transformation in **SubSysAdap** class.

.. _lsst.ts.ofc-1.2.5:

v1.2.5
======

* Use ``sims_w_2020_14``.

.. _lsst.ts.ofc-1.2.4:

v1.2.4
======

* Use ``sims_w_2020_04``.

.. _lsst.ts.ofc-1.2.3:

v1.2.3
======

* Use ``sims_w_2019_50``.

.. _lsst.ts.ofc-1.2.2:

v1.2.2
======

* Use ``sims_w_2019_38``.

.. _lsst.ts.ofc-1.2.1:

v1.2.1
======

* Use ``sims_w_2019_31`` and the latest **ts_wep** version.
* Remove the ``conda`` package installation in **Jenkinsfile**.
* Update the permission of workspace after the unit test.

.. _lsst.ts.ofc-1.2.0:

v1.2.0
======

* Use ``sims_w_2019_29`` and the latest **ts_wep** version.
* Add the ``getZtaac()`` in **OFCCalculation** class.

.. _lsst.ts.ofc-1.1.9:

v1.1.9
======

* Use ``sims_w_2019_24``.
* Add the dependency of **ts_wep** in the table file.
* Move the **SensorWavefronError** class to **ts_wep**.

.. _lsst.ts.ofc-1.1.8:

v1.1.8
======

* Use ``sims_w_2019_20``.

.. _lsst.ts.ofc-1.1.7:

v1.1.7
======

* Depend on the **ts_wep** and support the ``documenteer``.
* Use ``sims_w_2019_18``.

.. _lsst.ts.ofc-1.1.6:

v1.1.6
======

* Add the unit tests of control interface classes and fix the minor errors.
* Add the Shack-Hartmann and CMOS cameras.

.. _lsst.ts.ofc-1.1.5:

v1.1.5
======

* Add the classes to translate the Zemax coordinate to subsystem's coordinate and vice versa.

.. _lsst.ts.ofc-1.1.4:

v1.1.4
======

* Use the ``eups`` as the package manager and ``yaml`` configuration file format.

.. _lsst.ts.ofc-1.1.3:

v1.1.3
======

* Add the get functions of state in **OFCCalculation** class.

.. _lsst.ts.ofc-1.1.2:

v1.1.2
======

* Fix the interface class of **M2HexapodCorrection**.
* Rename the **HexapodCorrection** class to **CameraHexapodCorrection**.

.. _lsst.ts.ofc-1.1.1:

v1.1.1
======

* Add the interface to **MTAOS** in ``ctrlIntf`` module.

.. _lsst.ts.ofc-1.0.1:

v1.0.1
======

* Reuse the **FilterType** Enum from **ts_tcs_wep**.

.. _lsst.ts.ofc-1.0.0:

v1.0.0
======

* Finish the OFC with the support of algorithm study in Python.<|MERGE_RESOLUTION|>--- conflicted
+++ resolved
@@ -6,7 +6,6 @@
 Version History
 ##################
 
-<<<<<<< HEAD
 .. _lsst.ts.ofc-2.2.0:
 
 v2.2.0
@@ -18,14 +17,12 @@
     * Added double zernikes intrinsic zernikes for lsst and comcam.
 * Policy folder was simplified since lsstfam and lsst share all double zernike files. 
 * Added scripts to generate sensitivity matrix and intrinsic files from batoid package.
-=======
 .. _lsst.ts.ofc-2.1.1:
 
 v2.1.1
 ======
 
 * Update pre-commit hooks with ruff.
->>>>>>> 4040fc42
 
 .. _lsst.ts.ofc-2.1.0:
 

# This file is part of ts_ofc.
#
# Developed for Vera Rubin Observatory.
# This product includes software developed by the LSST Project
# (https://www.lsst.org).
# See the COPYRIGHT file at the top-level directory of this distribution
# for details of code ownership.
#
# This program is free software: you can redistribute it and/or modify
# it under the terms of the GNU General Public License as published by
# the Free Software Foundation, either version 3 of the License, or
# (at your option) any later version.
#
# This program is distributed in the hope that it will be useful,
# but WITHOUT ANY WARRANTY; without even the implied warranty of
# MERCHANTABILITY or FITNESS FOR A PARTICULAR PURPOSE.  See the
# GNU General Public License for more details.
#
# You should have received a copy of the GNU General Public License
# along with this program.  If not, see <https://www.gnu.org/licenses/>.

__all__ = ["OFCData"]

import asyncio
import logging
<<<<<<< HEAD

from astropy.io import fits
import galsim
import numpy as np

=======
import re
>>>>>>> 112eae84
from glob import glob
from pathlib import Path

import numpy as np
import yaml

from ..utils import get_config_dir
from . import BaseOFCData


class OFCData(BaseOFCData):
    """Optical Feedback Control Data.

    This container class provides a unified interface to all the data used by
    the OFC and its ancillary classes. It provides utiliy to load, inspect and
    update the different configuration files used by these classes.

    Parameters
    ----------
    name : `string` or `None`, optional
        Name of the instrument/configuration. This must map to a directory
        inside `data_path`.
    config_dir : `string` or `None`, optional
        Path to configuration directory. If `None` (default) use data provided
        with the module. If a `string` is provided it must map to a valid path.
    log : `logging.Logger` or `None`, optional
        Optional logging class to be used for logging operations. If `None`,
        creates a new logger.
    kwargs : `dict`
        Additional keyword arguments. Value are passed over to the
        `BaseOFCData` parent class.

    Attributes
    ----------
    bend_mode : `dict`
        Dictionary to hold bending mode data. The data is read alongside the
        other files when the name is set.
    config_dir : `pathlib.Path`
        Path to the directory storing configuration files.
    control_strategy : `string`
        Name of the control strategy.
    dof_idx : `dict` of `string`
        Index of Degree of Freedom (DOF).
    field_idx : `dict` of `string`
        Mapping between sensor name and field index.
    idx_dof : `dict` of `string`
        Index of Degree of Freedom (DOF)
    intrinsic_zk : `dict` of `string`
        Intrinsic zernike coefficients per band per detector for a specific
        instrument configuration.
    log : `logging.Logger`
        Logger class used for logging operations.
    name : `string`
        Name of the instrument configuration. This is used to define where
        `intrinsic_zk` and `y2` will be read from.
    sensitivity_matrix : `np.ndarray` of `float`
        Sensitivity matrix M.
    start_task : `asyncio.Future`
        Asyncio future that tracks whether the class is setup and ready or not.
    xref : `string`
        Define how the control strategy will handle the reference point.
    xref_list : `list` of `string`
        Available reference point strategies.
    y2_correction : `np.ndarray` of `float`
        Y2 correction.

    Raises
    ------
    RuntimeError
        If input `config_dir` does not exists.
    """

    def __init__(self, name=None, config_dir=None, log=None, **kwargs):
        super().__init__(**kwargs)

        # Set logger
        if log is None:
            self.log = logging.getLogger(type(self).__name__)
        else:
            self.log = log.getChild(type(self).__name__)

        # Set configuration folder
        if config_dir is None:
            self.log.debug("Using default configuration directory.")
            self.config_dir = get_config_dir()
        else:
            self.log.debug(
                f"Using user-provided configuration directory: {config_dir}."
            )
            self.config_dir = Path(config_dir)
            if not self.config_dir.exists():
                raise RuntimeError(
                    f"Provided data path ({self.config_dir}) does not exists."
                )

        # Dictionary to hold bending mode data. The data is read alongside the
        # other files when the name is set.
        self.bend_mode = {
            "M1M3": {
                "force": {"filename": "M1M3_1um_156_force.yaml"},
                "rot": {"filename": "rotMatM1M3.yaml"},
            },
            "M2": {
                "force": {"filename": "M2_1um_72_force.yaml"},
                "rot": {"filename": "rotMatM2.yaml"},
            },
        }

        # Try to create a lock and a future. Sometimes it happens that the
        # event loop is closed, which raises a RuntimeError. If this happens,
        # create a new event loops and try again.
        try:
            self._configure_lock = asyncio.Lock()
            self.start_task = asyncio.Future()
        except RuntimeError:
            asyncio.set_event_loop(asyncio.new_event_loop())
            self._configure_lock = asyncio.Lock()
            self.start_task = asyncio.Future()

        self.start_task.set_result(None)

        # Set the name of the instrument. This reads the instrument-related
        # configuration files.
        if name is not None:
            self.name = name

        rot_mat_hexapod: np.ndarray = np.array(
            [
                [0.0, 0.0, -1.0, 0.0, 0.0, 0.0],
                [-1.0, 0.0, 0.0, 0.0, 0.0, 0.0],
                [0.0, 1.0, 0.0, 0.0, 0.0, 0.0],
                [0.0, 0.0, 0.0, -3600.0, 0.0, 0.0],
                [0.0, 0.0, 0.0, 0.0, -3600.0, 0.0],
            ]
        )

        # Index of Degree of Freedom (DOF)
        self._comp_dof_idx = dict(
            m2HexPos=dict(
                startIdx=0,
                idxLength=5,
                state0name="M2Hexapod",
                rot_mat=rot_mat_hexapod,
            ),
            camHexPos=dict(
                startIdx=5,
                idxLength=5,
                state0name="cameraHexapod",
                rot_mat=rot_mat_hexapod,
            ),
            M1M3Bend=dict(
                startIdx=10, idxLength=20, state0name="M1M3Bending", rot_mat=1.0
            ),
            M2Bend=dict(startIdx=30, idxLength=20, state0name="M2Bending", rot_mat=1.0),
        )

        # Index of degree of freedom
        self._dof_idx = np.arange(
            sum([self.comp_dof_idx[comp]["idxLength"] for comp in self.comp_dof_idx])
        )

        self._dof_idx_mask = np.ones_like(self._dof_idx, dtype=bool)

        # Control strategy
        self._xref = None

    @property
    def name(self):
        if not self.start_task.done() or self.start_task.result() is None:
            raise RuntimeError(
                "Class not setup or still loading instrument files."
                "You must await for `start_task` to complete."
            )
        return self.start_task.result()

    @name.setter
    def name(self, value):
        if not self.start_task.done():
            raise RuntimeError(
                "Instrument being configured. Cannot interrupt process. "
                "Wait for `start_task` to complete before setting instrument again."
            )
        else:
            self.start_task = asyncio.Future()
            self._configure_instrument(value)

    @property
    def xref(self):
        if self._xref is None:
            return "x00"
        else:
            return self._xref

    @xref.setter
    def xref(self, value):
        if value in self.xref_list:
            self._xref = value
        else:
            raise ValueError(
                f"Invalid xref value {value}. Must be one of {self.xref_list}."
            )

    @property
    def xref_list(self):
        return {"x00", "x0", "0"}

    @property
    def dof_idx(self):
        return self._dof_idx[self.dof_idx_mask]

    @property
    def dof_idx_mask(self):
        return self._dof_idx_mask

    @property
    def comp_dof_idx(self):
        return self._comp_dof_idx

    @comp_dof_idx.setter
    def comp_dof_idx(self, value):
        if not isinstance(value, dict):
            raise ValueError(
                f"comp_dof_idx must be a dictionary with {self.comp_dof_idx.keys()} entries."
            )

        for comp in self.comp_dof_idx:
            start_idx = self.comp_dof_idx[comp]["startIdx"]
            length = self.comp_dof_idx[comp]["idxLength"]
            end_idx = start_idx + length

            if len(value[comp]) != length:
                raise RuntimeError(
                    f"Size of input vector ({len(value[comp])}) different than expected ({length})."
                )
            if (
                not isinstance(value[comp], np.ndarray)
                or not value[comp].dtype.type is np.bool_
            ):
                raise RuntimeError("Input should be np.ndarray of type bool.")
            self._dof_idx_mask[start_idx:end_idx] = value[comp]

    def get_intrinsic_zk(
        self,
        filter_name: str,
        field_idx: np.ndarray | None = None,
        rotation_angle: float = 0.0,
    ) -> np.ndarray:
        """Return reformated instrisic zernike coefficients.

        Parameters
        ----------
        filter_name : `string`
            Name of the filter to get intrinsic zernike coefficients. Must be
            in the `intrinsic_zk` dictionary.
        field_idx : `np.ndarray` or `None`, optional
            Array with the field indexes to get instrisic data from (default
            `None`). If not given, return all available data.
        rotation_angle : `float`, optional
            Rotation angle in degrees.

        Raises
        ------
        RuntimeError :
            If `filter_name` not valid.
        """
        if filter_name not in self.intrinsic_zk:
            raise RuntimeError(
                f"Invalid filter name {filter_name}. Must be one of {self.intrinsic_zk.keys()}."
            )

        if field_idx is None:
            field_x, field_y = zip(*self.gq_field_angles)
        else:
            gq_points = self.gq_field_angles[field_idx, :]
            field_x, field_y = zip(*gq_points)

        print(field_x, field_y)

        evaluated_zernikes = np.array(
            [
                zk.coef
                for zk in galsim.zernike.DoubleZernike(
                    self.intrinsic_zk[filter_name],
                    # Rubin annuli
                    uv_inner=self.config["pupil"]["R_inner"],
                    uv_outer=self.config["pupil"]["R_outer"],
                    xy_inner=self.config["obscuration"]["R_inner"],
                    xy_outer=self.config["obscuration"]["R_outer"],
                ).rotate(theta_uv=rotation_angle)(field_x, field_y)
            ]
        )
        swap = [2, 5, 8, 10, 13, 15, 16, 18, 20]
        evaluated_zernikes[:, swap] = evaluated_zernikes[:, swap] * -1
        evaluated_zernikes *= self.eff_wavelength[filter_name]

        return evaluated_zernikes[:, 4:23]

    async def configure_instrument(self, instrument: str) -> None:
        """Configure instrument concurrently.

        Parameters
        ----------
        instrument : `string`
            Name of the instrument.
        """
        async with self._configure_lock:
            self.start_task = asyncio.Future()
            loop = asyncio.get_running_loop()
            await loop.run_in_executor(None, self._configure_instrument, instrument)

    def _configure_instrument(self, instrument):
        """Configure OFCData instrument.

        Parameters
        ----------
        instrument : `string`
            Name of the instrument.

        Raises
        ------
        RuntimeError
            If instrument configuration directory does not exists.
            If y2 configuration files does not exists in the configuration
            directory.
            If intrinsic zernike coefficients files does not exists in the
            configuration directory.
            If image quality weight file not exists in the configuration
            directory.
        """

        self.log.debug("Reading bend mode data.")

        for comp in self.bend_mode:
            for ftype in self.bend_mode[comp]:
                if "data" in self.bend_mode[comp][ftype]:
                    self.log.debug(f"Data for {comp}:{ftype} already read, skipping...")
                else:
                    self.log.debug(f"Reading {comp}:{ftype} data.")
                    path = (
                        self.config_dir / comp / self.bend_mode[comp][ftype]["filename"]
                    )
                    with open(path) as fp:
                        self.bend_mode[comp][ftype]["data"] = yaml.safe_load(fp)

        self.log.debug(f"Configuring {instrument}")

        inst_config_dir = self.config_dir / instrument
        if not inst_config_dir.exists():
            RuntimeError(
                f"Instrument {inst_config_dir!s} configuration directory does not exists. "
                f"Make sure the name you are passing ({instrument}) exists in the configuration directory: "
                f"{self.config_dir!s}."
            )

        # Load all data to local variables and only set them at the end if
        # everthing went fine. Otherwise you can leave the class in a broken
        # state.

        # Read dof_state0
        dof_state0_path = self.config_dir / self.dof_state0_filename

        with open(dof_state0_path) as fp:
            dof_state0 = yaml.safe_load(fp)

        # Read image quality weight
        iqw_path = (
            self.config_dir
            / "gaussian_quadrature_points"
            / instrument
            / self.iqw_filename
        )

        self.log.debug(f"Configuring image quality weight: {iqw_path}")

        try:
            with open(iqw_path) as fp:
                data = yaml.safe_load(fp)
                # This data has an "interesting" format. The first column is
                # the index of the sensor and the second is the weight. It kind
                # of makes sense to use it this way because it is a detector
                # index not just the line number. In any case, we must make
                # sure we respect the index on the first column. This is not
                # exactly efficient but better than risk users entering data
                # out-of-order expecting the code to handle it and doesn't
                image_quality_weight = np.zeros(len(data))
                index = np.array([k for k in data.keys()], dtype=int)
                _data = np.array([data[k] for k in data])
                image_quality_weight[index] = _data
        except FileNotFoundError:
            raise RuntimeError(
                f"Could not read image quality file from instrument config directory: {iqw_path!s}. "
                "Check your instrument configuration directory integrity."
            )

        # Read y2 file
        y2_path = self.config_dir / self.y2_filename

        self.log.debug(f"Configuring y2: {y2_path}")

        try:
            with open(y2_path) as fp:
                y2_correction = np.array(yaml.safe_load(fp))
        except FileNotFoundError:
            raise RuntimeError(
                f"Could not read y2 file from instrument config directory: {y2_path!s}. "
                "Check your instrument configuration directory integrity."
            )

        # Read all intrinsic zernike coefficients data.
        self.log.debug(
            f"Configuring instrisic zernikes: {len(self.eff_wavelength.keys())} files."
        )

        intrinsic_zk = dict()
        camera_type = instrument if instrument != "lsstfam" else "lsst"
        intrinsic_zk_path = self.config_dir / "intrinsic_zernikes" / camera_type

        for filter_name in self.eff_wavelength.keys():
            file_name = f"{self.intrinsic_zk_filename_root}_{filter_name}*.yaml"
            intrinsic_file = Path(glob(str(intrinsic_zk_path / file_name))[0])

            with open(intrinsic_file) as fp:
                intrinsic_zk[filter_name] = np.array(yaml.safe_load(fp))

        self.log.debug(f"Configuring sensor mapping: {self.sensor_mapping_filename}")

        with open(
            self.config_dir
            / "gaussian_quadrature_points"
            / instrument
            / self.sensor_mapping_filename
        ) as fp:
            field_idx = yaml.safe_load(fp)

        # Load the double zernikes sensitivity matrix
        senm_file = Path(
            glob(
                str(
                    self.config_dir
                    / "sensitivity_matrix"
                    / f"{camera_type}_{self.sen_m_filename_root}*.yaml"
                )
            )[0]
        )
        self.log.debug(f"Configuring sensitivity matrix: {senm_file}")

        with open(senm_file, "r") as fp:
            sen_m = np.array(yaml.safe_load(fp))

        with open(
            self.config_dir
            / "gaussian_quadrature_points"
            / instrument
            / self.field_angles_filename
        ) as fp:
            gq_field_angles = np.array(yaml.safe_load(fp))
            gq_field_angles[:, 0] *= -1

        with open(
            self.config_dir / "configurations" / f"{camera_type}.yaml"
        ) as yaml_file:
            config = yaml.safe_load(yaml_file)

        self.log.debug(f"done {instrument}")
        # Now all data was read successfully, time to set it up.
        self.config = config
        self.image_quality_weight = image_quality_weight
        self.normalized_image_quality_weight = image_quality_weight / np.sum(
            image_quality_weight
        )
        self.dof_state0 = dof_state0
        self.y2_correction = y2_correction
        self.intrinsic_zk = intrinsic_zk
        self.field_idx = field_idx
        self.sensitivity_matrix = sen_m
        self.gq_field_angles = gq_field_angles
        self.start_task.set_result(instrument)

    async def __aenter__(self):
        return self

    async def __aexit__(self, type, value, traceback):
        await self.close()<|MERGE_RESOLUTION|>--- conflicted
+++ resolved
@@ -23,18 +23,13 @@
 
 import asyncio
 import logging
-<<<<<<< HEAD
+import re
+
+from glob import glob
+from pathlib import Path
 
 from astropy.io import fits
 import galsim
-import numpy as np
-
-=======
-import re
->>>>>>> 112eae84
-from glob import glob
-from pathlib import Path
-
 import numpy as np
 import yaml
 
